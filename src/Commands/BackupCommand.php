<?php

namespace Spatie\Backup\Commands;

use Spatie\Backup\Events\BackupHasFailed;
use Spatie\Backup\Exceptions\InvalidCommand;
use Spatie\Backup\Tasks\Backup\BackupJobFactory;
use Exception;

class BackupCommand extends BaseCommand
{
    /**
     * @var string
     */
<<<<<<< HEAD
    protected $signature = 'backup:run {--only-db} {--only-files} {--backup-only-to}';
=======
    protected $signature = 'backup:run {--only-db} {--only-files} {--backup-to}';
>>>>>>> 0b35ddfe

    /**
     * @var string
     */
    protected $description = 'Run the backup.';

    public function handle()
    {
        consoleOutput()->comment('Starting backup...');

        try {
            $this->guardAgainstInvalidOptions();

            $backupJob = BackupJobFactory::createFromArray(config('laravel-backup'));

            if ($this->option('only-db')) {
                $backupJob->doNotBackupFilesystem();
            }

            if ($this->option('only-files')) {
                $backupJob->doNotBackupDatabases();
            }

<<<<<<< HEAD
            if ($this->option('backup-only-to')) {
                $backupJob->backupOnlyTo($this->option('backup-only-to'));
=======
            if ($this->option('backup-to')) {
                $backupJob->backupOnlyTo($this->option('backup-to'));
>>>>>>> 0b35ddfe
            }

            $backupJob->run();

            consoleOutput()->comment('Backup completed!');
        } catch (Exception $exception) {
            consoleOutput()->error("Backup failed because: {$exception->getMessage()}.");

            event(new BackupHasFailed($exception));

            return -1;
        }
    }

    protected function guardAgainstInvalidOptions()
    {
        if ($this->option('only-db') && $this->option('only-files')) {
            throw InvalidCommand::create('Cannot use only-db and only-files together');
        }
    }
}<|MERGE_RESOLUTION|>--- conflicted
+++ resolved
@@ -12,11 +12,8 @@
     /**
      * @var string
      */
-<<<<<<< HEAD
+
     protected $signature = 'backup:run {--only-db} {--only-files} {--backup-only-to}';
-=======
-    protected $signature = 'backup:run {--only-db} {--only-files} {--backup-to}';
->>>>>>> 0b35ddfe
 
     /**
      * @var string
@@ -40,13 +37,8 @@
                 $backupJob->doNotBackupDatabases();
             }
 
-<<<<<<< HEAD
             if ($this->option('backup-only-to')) {
                 $backupJob->backupOnlyTo($this->option('backup-only-to'));
-=======
-            if ($this->option('backup-to')) {
-                $backupJob->backupOnlyTo($this->option('backup-to'));
->>>>>>> 0b35ddfe
             }
 
             $backupJob->run();
